--- conflicted
+++ resolved
@@ -59,17 +59,14 @@
                         "allocated pid {} with epoch {} via tx_gateway",
                         reply.data.producer_id,
                         reply.data.producer_epoch);
-<<<<<<< HEAD
-                  } else if (r.ec == cluster::tx_errc::invalid_txn_state) {
+                      break;
+                  case cluster::tx_errc::invalid_txn_state:
                       reply.data.error_code = error_code::invalid_txn_state;
-                  } else {
-=======
                       break;
                   case cluster::tx_errc::not_coordinator:
                       reply.data.error_code = error_code::not_coordinator;
                       break;
                   default:
->>>>>>> 4cb9ea89
                       vlog(klog.warn, "failed to allocate pid, ec: {}", r.ec);
                       reply.data.error_code = error_code::broker_not_available;
                       break;
