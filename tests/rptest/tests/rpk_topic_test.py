# Copyright 2020 Vectorized, Inc.
#
# Use of this software is governed by the Business Source License
# included in the file licenses/BSL.md
#
# As of the Change Date specified in that file, in accordance with
# the Business Source License, use of this software will be governed
# by the Apache License, Version 2.0

from ducktape.utils.util import wait_until
from ducktape.mark import ignore
from ducktape.mark.resource import cluster
import ducktape.errors

from rptest.tests.redpanda_test import RedpandaTest
from rptest.clients.rpk import RpkTool
from rptest.services.rpk_consumer import RpkConsumer

import time
import threading
import random


class RpkToolTest(RedpandaTest):
    def __init__(self, ctx):
        super(RpkToolTest, self).__init__(test_context=ctx)
        self._ctx = ctx
        self._rpk = RpkTool(self.redpanda)

    @cluster(num_nodes=3)
    def test_create_topic(self):
        self._rpk.create_topic("topic")

        wait_until(lambda: "topic" in self._rpk.list_topics(),
                   timeout_sec=10,
                   backoff_sec=1,
                   err_msg="Topic never appeared.")

    @cluster(num_nodes=4)
    def test_produce(self):
        topic = 'topic'
        message = 'message'
        key = 'key'
        h_key = 'h_key'
        h_value = 'h_value'
        headers = [h_key + ':' + h_value]

        self._rpk.create_topic(topic)
        self._rpk.produce(topic, key, message, headers)

        c = RpkConsumer(self._ctx, self.redpanda, topic)
        c.start()

        def cond():
            return c.messages is not None \
                and len(c.messages) == 1 \
                and c.messages[0]['message'] == message \
                and c.messages[0]['key'] == key \
                and c.messages[0]['headers'] == [
                    {'key': h_key, 'value': h_value},
                ]

        wait_until(cond,
                   timeout_sec=120,
                   backoff_sec=30,
                   err_msg="Message didn't appear.")

    @cluster(num_nodes=4)
    def test_consume_as_group(self):
        topic = 'topic_group'
        message = 'message'
        key = 'key'
        h_key = 'h_key'
        h_value = 'h_value'
        headers = [h_key + ':' + h_value]

        self._rpk.create_topic(topic)

        c = RpkConsumer(self._ctx, self.redpanda, topic, group='group')
        c.start()

        def cond():
            if c.error:
                raise c.error
            self._rpk.produce(topic, key, message, headers)
            return c.messages \
                and c.messages[0]['message'] == message \
                and c.messages[0]['key'] == key \
                and c.messages[0]['headers'] == [
                    {'key': h_key, 'value': h_value},
                ]

        wait_until(cond,
                   timeout_sec=120,
                   backoff_sec=15,
                   err_msg="Message didn't appear.")

    @cluster(num_nodes=4)
    def test_consume_newest(self):
        topic = 'topic_newest'
        message = 'newest message'
        key = 'key'
        h_key = 'h_key'
        h_value = 'h_value'
        headers = [h_key + ':' + h_value]

        self._rpk.create_topic(topic)

        c = RpkConsumer(self._ctx, self.redpanda, topic, offset='newest')
        c.start()

        def cond():
            if c.error:
                raise c.error
            self._rpk.produce(topic, key, message, headers)
            return c.messages \
                and c.messages[0]['message'] == message \
                and c.messages[0]['key'] == key \
                and c.messages[0]['headers'] == [
                    {'key': h_key, 'value': h_value},
                ]

        wait_until(cond,
                   timeout_sec=150,
                   backoff_sec=30,
                   err_msg="Message didn't appear.")

    @cluster(num_nodes=4)
    def test_consume_oldest(self):
        topic = 'topic'

        n = random.randint(10, 100)
        msgs = {}
        for i in range(n):
            msgs['key-' + str(i)] = 'message-' + str(i)

        self._rpk.create_topic(topic)

        # Produce messages
        for k in msgs:
            self._rpk.produce(topic, k, msgs[k])

        c = RpkConsumer(self._ctx, self.redpanda, topic)
        c.start()

        def cond():
            # Consume from the beginning
            if len(c.messages) != len(msgs):
                return False

            for m in c.messages:
                key = m['key']
                if key is None:
                    return False

                if m['message'] != msgs[key]:
                    return False

            return True

        wait_until(cond,
                   timeout_sec=60,
                   backoff_sec=20,
                   err_msg="Message didn't appear.")

<<<<<<< HEAD
    @ignore
    @cluster(nodes=3)
=======
    @cluster(num_nodes=4)
>>>>>>> fc23c6e8
    def test_consume_from_partition(self):
        topic = 'topic_partition'

        n_parts = random.randint(3, 100)
        self._rpk.create_topic(topic, partitions=n_parts)

        n = random.randint(10, 30)
        msgs = {}
        for i in range(n):
            msgs['key-' + str(i)] = 'message-' + str(i)

        part = random.randint(0, n_parts - 1)
        # Produce messages to a random partition
        for k in msgs:
            self._rpk.produce(topic, k, msgs[k], partition=part)

        # Consume from the beginning
        c = RpkConsumer(self._ctx,
                        self.redpanda,
                        topic,
                        offset='oldest',
                        partitions=[part])
        c.start()

        def cond():
            if len(c.messages) != len(msgs):
                return False

            for m in c.messages:
                key = m['key']
                if key is None:
                    return False

                if m['message'] != msgs[key]:
                    return False

            return True

        # timeout loop, but reset the timeout if we appear to be making progress
        retries = 10
        prev_msg_count = len(c.messages)
        while retries > 0:
            self.redpanda.logger.debug(
                f"Message count {len(c.messages)} retries {retries}")
            if cond():
                return
            if len(c.messages) > prev_msg_count:
                prev_msg_count = len(c.messages)
                retries = 10
            time.sleep(1)
            retries -= 1

        raise ducktape.errors.TimeoutError("Message didn't appear")<|MERGE_RESOLUTION|>--- conflicted
+++ resolved
@@ -163,12 +163,8 @@
                    backoff_sec=20,
                    err_msg="Message didn't appear.")
 
-<<<<<<< HEAD
     @ignore
-    @cluster(nodes=3)
-=======
-    @cluster(num_nodes=4)
->>>>>>> fc23c6e8
+    @cluster(num_nodes=4)
     def test_consume_from_partition(self):
         topic = 'topic_partition'
 
